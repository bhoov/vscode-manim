// The module 'vscode' contains the VS Code extensibility API
// Import the module and reference it with the alias vscode in your code below
import * as vscode from 'vscode';
import { ManimCell } from './manimCell';
import { ManimCellRanges } from './manimCellRanges';
import { previewCode } from './previewCode';

// This method is called when your extension is activated
// Your extension is activated the very first time the command is executed
export function activate(context: vscode.ExtensionContext) {

<<<<<<< HEAD
=======
	// Use the console to output diagnostic information (console.log) and errors (console.error)
	// This line of code will only be executed once when your extension is activated
	console.log('Congratulations, your extension "vscode-manim" is now active!');

>>>>>>> edc8eb89
	/**
	 * Command to preview the Manim code of the cell where the cursor is placed
	 * (when accessed via the command pallette) or the code of the cell where
	 * the codelens was clicked.
	 */
	const previewManimCell = vscode.commands.registerCommand('vscode-manim.previewManimCell',
		(cellCode: string | undefined) => {
			// User has executed the command via command pallette
			if (cellCode === undefined) {
				const editor = vscode.window.activeTextEditor;
				if (!editor) {
					vscode.window.showErrorMessage('No opened file found. Place your cursor in a Manim cell.');
					return;
				}
				const document = editor.document;
				
				// Get the code of the cell where the cursor is placed
				const cursorLine = editor.selection.active.line;
				const range = ManimCellRanges.getCellRangeAtLine(document, cursorLine);
				if (!range) {
					vscode.window.showErrorMessage('Place your cursor in a Manim cell.');
					return;
				}
				cellCode = document.getText(range);
			}
<<<<<<< HEAD

			previewCode(cellCode);
		});
	
	// TODO: Why do we even need this "preview selection feature"? I think that
	// we rather want a "Preview active Manim Cell up to cursor position" feature.
	// Otherwise, we need to remind the user that they have to include the start
	// of the cell in the selection, which is pretty annoying to do manually.
	//
	// I rather want to place my cursor anywhere in a cell and press a key
	// to run the cell up to the cursor position.
	/**
	 * Command to preview the Manim code of the selected text.
	 */
	const previewSelection = vscode.commands.registerCommand('vscode-manim.previewSelection',
		async () => {
			const editor = vscode.window.activeTextEditor;
			if (!editor) {
				vscode.window.showErrorMessage('Select some code to preview.');
				return;
			}

			let selectedText;
			const selection = editor.selection;
			if (selection.isEmpty) {
				// If nothing is selected - select the whole line
				const line = editor.document.lineAt(selection.start.line);
				selectedText = editor.document.getText(line.range);
			} else {
				// If selected - extend selection to start and end of lines
				const range = new vscode.Range(
					editor.document.lineAt(selection.start.line).range.start,
					editor.document.lineAt(selection.end.line).range.end
				);
				selectedText = editor.document.getText(range);

				// TODO (future): If the selection does not start with a comment
				// try to include lines beforehand up to a previous comment
				// if this comment is THRESHOLD away from the first line
				// of the selection.
				// This behavior could be optional and be enabled via a
				// user setting.
				// See also TODO above.
			}

			if (!selectedText) {
				vscode.window.showErrorMessage('No text selected in the editor');
				return;
			}

			previewCode(selectedText);
		}
	);

	context.subscriptions.push(previewManimCell, previewSelection);
	registerManimCellProviders(context);
}

/**
 * Registers the Manim cell "providers", e.g. code lenses and folding ranges.
 */
function registerManimCellProviders(context: vscode.ExtensionContext) {
	const manimCell = new ManimCell();

	const codeLensProvider = vscode.languages.registerCodeLensProvider(
		{ language: 'python' }, manimCell);
	const foldingRangeProvider = vscode.languages.registerFoldingRangeProvider(
		{ language: 'python' }, manimCell);
	context.subscriptions.push(codeLensProvider, foldingRangeProvider);

	vscode.window.onDidChangeActiveTextEditor(editor => {
		if (editor) {
			manimCell.applyCellDecorations(editor);
=======

			const succeeded = previewCode(cellCode);
			if (!succeeded) {
				vscode.window.showErrorMessage('Failed to preview Manim code. Take a look at the logs.');
			}
		});

	// The command has been defined in the package.json file
	// Now provide the implementation of the command with registerCommand
	// The commandId parameter must match the command field in package.json
	const disposable1 = vscode.commands.registerCommand('vscode-manim.helloData', () => {
		// The code you place here will be executed every time your command is executed
		// Display a message box to the user
		// terminal.show();
		vscode.window.showInformationMessage('Hello Data from vscode-manim!');
	});


	/**
	 * checkpoint_paste() functionality in a VSCode extension
	 */
	let isExecuting = false;  // Flag: to prevent several commands executing at the same time (because clipboard saving would become uncontrollable in this case)
	const checkpointPaste = vscode.commands.registerCommand('vscode-manim.checkpointPaste', async () => {
		if (isExecuting) {
			vscode.window.showInformationMessage('Please wait until the current command finishes executing.');
			return;
		}

		isExecuting = true;
		try {
			// Editor must be found:
			const editor = vscode.window.activeTextEditor;
			if (!editor) {
				vscode.window.showErrorMessage('Editor not found');
				return;
			}
			let selectedText;
			if (editor.selection.isEmpty) {
				// If nothing is selected - select the whole line (for convenience):
				const line = editor.document.lineAt(editor.selection.start.line);
				selectedText = editor.document.getText(line.range);
			} else {
				// If selected - extend selection to start and end of lines (for convenience):
				const range = new vscode.Range(
					editor.selection.start.with(undefined, 0),
					editor.selection.end.with(undefined, Number.MAX_SAFE_INTEGER)
				);
				selectedText = editor.document.getText(range);
			}
			// Selected text must not be empty:
			if (!selectedText) {
				vscode.window.showErrorMessage('No text selected in the editor');
				return;
			}

			// Save current clipboard content
			const clipboardBuffer = await vscode.env.clipboard.readText();

			// Copy the selected text to the clipboard
			await vscode.env.clipboard.writeText(selectedText);

			// Create or show the terminal
			const terminal = vscode.window.activeTerminal || vscode.window.createTerminal();

			// Send the checkpoint_paste() command
			terminal.sendText(
				'\x0C' +  // to center the terminal (Command + l)
				'checkpoint_paste()'
			);

			// move 1 line down in the text editor (to get ready to execute next line)
			await vscode.commands.executeCommand('cursorDown');

			// Restore original clipboard content
			await new Promise(resolve => setTimeout(resolve, 500));  // must wait a bit (so that checkpoint_paste() above doesn't capture the next clipboard)
			await vscode.env.clipboard.writeText(clipboardBuffer);

		} catch (error) {
			vscode.window.showErrorMessage(`Error: ${error}`);
		} finally {
			isExecuting = false;
>>>>>>> edc8eb89
		}
	}, null, context.subscriptions);

	vscode.workspace.onDidChangeTextDocument(event => {
		const editor = vscode.window.activeTextEditor;
		if (editor && event.document === editor.document) {
			manimCell.applyCellDecorations(editor);
		}
	}, null, context.subscriptions);

	vscode.window.onDidChangeTextEditorSelection(event => {
		manimCell.applyCellDecorations(event.textEditor);
	}, null, context.subscriptions);

<<<<<<< HEAD
=======

	context.subscriptions.push(disposable1, checkpointPaste, previewManimCell);
	registerManimCellProviders(context);
}

/**
 * Registers the Manim cell "providers", e.g. code lenses and folding ranges.
 */
function registerManimCellProviders(context: vscode.ExtensionContext) {
	const manimCell = new ManimCell();

	const codeLensProvider = vscode.languages.registerCodeLensProvider(
		{ language: 'python' }, manimCell);
	const foldingRangeProvider = vscode.languages.registerFoldingRangeProvider(
		{ language: 'python' }, manimCell);
	context.subscriptions.push(codeLensProvider, foldingRangeProvider);

	vscode.window.onDidChangeActiveTextEditor(editor => {
		if (editor) {
			manimCell.applyCellDecorations(editor);
		}
	}, null, context.subscriptions);

	vscode.workspace.onDidChangeTextDocument(event => {
		const editor = vscode.window.activeTextEditor;
		if (editor && event.document === editor.document) {
			manimCell.applyCellDecorations(editor);
		}
	}, null, context.subscriptions);

	vscode.window.onDidChangeTextEditorSelection(event => {
		manimCell.applyCellDecorations(event.textEditor);
	}, null, context.subscriptions);

>>>>>>> edc8eb89
	if (vscode.window.activeTextEditor) {
		manimCell.applyCellDecorations(vscode.window.activeTextEditor);
	}
}

// This method is called when your extension is deactivated
export function deactivate() { }<|MERGE_RESOLUTION|>--- conflicted
+++ resolved
@@ -9,13 +9,10 @@
 // Your extension is activated the very first time the command is executed
 export function activate(context: vscode.ExtensionContext) {
 
-<<<<<<< HEAD
-=======
 	// Use the console to output diagnostic information (console.log) and errors (console.error)
 	// This line of code will only be executed once when your extension is activated
 	console.log('Congratulations, your extension "vscode-manim" is now active!');
 
->>>>>>> edc8eb89
 	/**
 	 * Command to preview the Manim code of the cell where the cursor is placed
 	 * (when accessed via the command pallette) or the code of the cell where
@@ -41,11 +38,20 @@
 				}
 				cellCode = document.getText(range);
 			}
-<<<<<<< HEAD
 
 			previewCode(cellCode);
 		});
-	
+
+	// The command has been defined in the package.json file
+	// Now provide the implementation of the command with registerCommand
+	// The commandId parameter must match the command field in package.json
+	const disposable1 = vscode.commands.registerCommand('vscode-manim.helloData', () => {
+		// The code you place here will be executed every time your command is executed
+		// Display a message box to the user
+		// terminal.show();
+		vscode.window.showInformationMessage('Hello Data from vscode-manim!');
+	});
+
 	// TODO: Why do we even need this "preview selection feature"? I think that
 	// we rather want a "Preview active Manim Cell up to cursor position" feature.
 	// Otherwise, we need to remind the user that they have to include the start
@@ -96,43 +102,6 @@
 		}
 	);
 
-	context.subscriptions.push(previewManimCell, previewSelection);
-	registerManimCellProviders(context);
-}
-
-/**
- * Registers the Manim cell "providers", e.g. code lenses and folding ranges.
- */
-function registerManimCellProviders(context: vscode.ExtensionContext) {
-	const manimCell = new ManimCell();
-
-	const codeLensProvider = vscode.languages.registerCodeLensProvider(
-		{ language: 'python' }, manimCell);
-	const foldingRangeProvider = vscode.languages.registerFoldingRangeProvider(
-		{ language: 'python' }, manimCell);
-	context.subscriptions.push(codeLensProvider, foldingRangeProvider);
-
-	vscode.window.onDidChangeActiveTextEditor(editor => {
-		if (editor) {
-			manimCell.applyCellDecorations(editor);
-=======
-
-			const succeeded = previewCode(cellCode);
-			if (!succeeded) {
-				vscode.window.showErrorMessage('Failed to preview Manim code. Take a look at the logs.');
-			}
-		});
-
-	// The command has been defined in the package.json file
-	// Now provide the implementation of the command with registerCommand
-	// The commandId parameter must match the command field in package.json
-	const disposable1 = vscode.commands.registerCommand('vscode-manim.helloData', () => {
-		// The code you place here will be executed every time your command is executed
-		// Display a message box to the user
-		// terminal.show();
-		vscode.window.showInformationMessage('Hello Data from vscode-manim!');
-	});
-
 
 	/**
 	 * checkpoint_paste() functionality in a VSCode extension
@@ -197,25 +166,11 @@
 			vscode.window.showErrorMessage(`Error: ${error}`);
 		} finally {
 			isExecuting = false;
->>>>>>> edc8eb89
-		}
-	}, null, context.subscriptions);
-
-	vscode.workspace.onDidChangeTextDocument(event => {
-		const editor = vscode.window.activeTextEditor;
-		if (editor && event.document === editor.document) {
-			manimCell.applyCellDecorations(editor);
-		}
-	}, null, context.subscriptions);
-
-	vscode.window.onDidChangeTextEditorSelection(event => {
-		manimCell.applyCellDecorations(event.textEditor);
-	}, null, context.subscriptions);
-
-<<<<<<< HEAD
-=======
-
-	context.subscriptions.push(disposable1, checkpointPaste, previewManimCell);
+		}
+	});
+
+
+	context.subscriptions.push(disposable1, checkpointPaste, previewManimCell, previewSelection);
 	registerManimCellProviders(context);
 }
 
@@ -248,7 +203,6 @@
 		manimCell.applyCellDecorations(event.textEditor);
 	}, null, context.subscriptions);
 
->>>>>>> edc8eb89
 	if (vscode.window.activeTextEditor) {
 		manimCell.applyCellDecorations(vscode.window.activeTextEditor);
 	}
