--- conflicted
+++ resolved
@@ -29,26 +29,22 @@
       {
         "command": "manim-notebook.previewSelection",
         "title": "Preview selected Manim code",
-<<<<<<< HEAD
-        "category": "Manim"
+        "category": "Manim Notebook"
       },
       {
-        "command": "vscode-manim.startScene",
+        "command": "manim-notebook.startScene",
         "title": "Start the scene (in the state between the cursor's and the next line)",
-        "category": "Manim"
+        "category": "Manim Notebook"
       },
       {
-        "command": "vscode-manim.exitScene",
+        "command": "manim-notebook.exitScene",
         "title": "Close the animation window and the IPython terminal",
-        "category": "Manim"
+        "category": "Manim Notebook"
       },
       {
-        "command": "vscode-manim.clearScene",
+        "command": "manim-notebook.clearScene",
         "title": "Remove all objects from the current scene",
-        "category": "Manim"
-=======
         "category": "Manim Notebook"
->>>>>>> 30cb42e5
       }
     ],
     "keybindings": [
@@ -62,27 +58,23 @@
         "command": "manim-notebook.previewSelection",
         "key": "ctrl+' ctrl+r",
         "mac": "cmd+' cmd+r",
-<<<<<<< HEAD
-        "when": "editorTextFocus"
+        "when": "(editorTextFocus || terminalFocus) && editorLangId == 'python'"
       },
       {
-        "command": "vscode-manim.startScene",
+        "command": "manim-notebook.startScene",
         "key": "ctrl+' ctrl+s",
         "mac": "cmd+' cmd+s",
         "when": "(editorTextFocus || terminalFocus) && editorLangId == 'python'"
       },
       {
-        "command": "vscode-manim.exitScene",
+        "command": "manim-notebook.exitScene",
         "key": "ctrl+' ctrl+w",
         "mac": "cmd+' cmd+w"
       },
       {
-        "command": "vscode-manim.clearScene",
+        "command": "manim-notebook.clearScene",
         "key": "ctrl+' ctrl+c",
         "mac": "cmd+' cmd+c"
-=======
-        "when": "(editorTextFocus || terminalFocus) && editorLangId == 'python'"
->>>>>>> 30cb42e5
       }
     ],
     "configuration": {
