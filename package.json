{
  "name": "vscode-manim",
  "displayName": "vscode-manim",
  "description": "Replicates Grant Sanderson's sublime workflow for manim in VSCode",
  "version": "0.0.3",
  "publisher": "bhoov",
  "author": {
    "name": "Ben Hoover",
    "email": "benhoover34@gmail.com",
    "url": "https://bhoov.com"
  },
  "engines": {
    "vscode": "^1.93.0"
  },
  "categories": [
    "Other"
  ],
  "activationEvents": [
    "*"
  ],
  "main": "./out/extension.js",
  "contributes": {
    "commands": [
      {
        "command": "vscode-manim.previewManimCell",
        "title": "Preview active Manim cell"
      },
      {
<<<<<<< HEAD
        "command": "vscode-manim.previewSelection",
        "title": "Preview selected Manim code"
      }
    ],
    "keybindings": [
        {
            "command": "vscode-manim.previewManimCell",
            "key": "ctrl+' ctrl+e",
            "mac": "cmd+' cmd+e",
            "when": "editorTextFocus"
        },
        {
          "command": "vscode-manim.previewSelection",
          "key": "ctrl+' ctrl+r",
          "mac": "cmd+' cmd+r",
          "when": "editorTextFocus"
        }
=======
        "command": "vscode-manim.previewManimCell",
        "title": "Preview active Manim Cell",
        "category": "Manim"
      },
      {
        "command": "vscode-manim.checkpointPaste",
        "title": "Checkpoint Paste from vscode-manim"
      }
    ],
    "keybindings": [
      {
        "command": "vscode-manim.previewManimCell",
        "key": "ctrl+' ctrl+e",
        "mac": "cmd+' cmd+e",
        "when": "editorTextFocus"
      },
      {
        "command": "vscode-manim.checkpointPaste",
        "key": "ctrl+' ctrl+r",
        "mac": "cmd+' cmd+r",
        "when": "editorTextFocus"
      }
>>>>>>> edc8eb89
    ]
  },
  "scripts": {
    "vscode:prepublish": "npm run compile",
    "compile": "tsc -p ./",
    "watch": "tsc -watch -p ./",
    "pretest": "npm run compile && npm run lint",
    "lint": "eslint src",
    "test": "vscode-test"
  },
  "devDependencies": {
    "@types/vscode": "^1.93.0",
    "@types/mocha": "^10.0.8",
    "@types/node": "20.x",
    "@typescript-eslint/eslint-plugin": "^8.7.0",
    "@typescript-eslint/parser": "^8.7.0",
    "eslint": "^9.11.1",
    "typescript": "^5.6.2",
    "@vscode/test-cli": "^0.0.10",
    "@vscode/test-electron": "^2.4.1"
  },
  "repository": {
    "type": "git",
    "url": "https://github.com/bhoov/vscode-manim"
  },
  "icon": "logo.png"
}<|MERGE_RESOLUTION|>--- conflicted
+++ resolved
@@ -23,35 +23,12 @@
     "commands": [
       {
         "command": "vscode-manim.previewManimCell",
-        "title": "Preview active Manim cell"
-      },
-      {
-<<<<<<< HEAD
-        "command": "vscode-manim.previewSelection",
-        "title": "Preview selected Manim code"
-      }
-    ],
-    "keybindings": [
-        {
-            "command": "vscode-manim.previewManimCell",
-            "key": "ctrl+' ctrl+e",
-            "mac": "cmd+' cmd+e",
-            "when": "editorTextFocus"
-        },
-        {
-          "command": "vscode-manim.previewSelection",
-          "key": "ctrl+' ctrl+r",
-          "mac": "cmd+' cmd+r",
-          "when": "editorTextFocus"
-        }
-=======
-        "command": "vscode-manim.previewManimCell",
         "title": "Preview active Manim Cell",
         "category": "Manim"
       },
       {
-        "command": "vscode-manim.checkpointPaste",
-        "title": "Checkpoint Paste from vscode-manim"
+        "command": "vscode-manim.previewSelection",
+        "title": "Preview selected Manim code"
       }
     ],
     "keybindings": [
@@ -62,12 +39,11 @@
         "when": "editorTextFocus"
       },
       {
-        "command": "vscode-manim.checkpointPaste",
+        "command": "vscode-manim.previewSelection",
         "key": "ctrl+' ctrl+r",
         "mac": "cmd+' cmd+r",
         "when": "editorTextFocus"
       }
->>>>>>> edc8eb89
     ]
   },
   "scripts": {
